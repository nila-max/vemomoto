--- conflicted
+++ resolved
@@ -12,7 +12,6 @@
 with open(path.join(this_directory, 'README.md'), encoding='utf-8') as f:
     long_description = f.read()
     
-<<<<<<< HEAD
 # include_dirs adjusted: 
 class build_ext(_build_ext):
     def finalize_options(self):
@@ -23,30 +22,6 @@
         self.include_dirs.append(numpy.get_include())
         import vemomoto_core.npcollections as npcollections
         self.include_dirs.append(os.path.dirname(npcollections.__file__))
-=======
-# factory function
-def my_build_ext(pars):
-    # import delayed:
-    from setuptools.command.build_ext import build_ext as _build_ext
-    
-    # include_dirs adjusted: 
-    class build_ext(_build_ext):
-        def finalize_options(self):
-            _build_ext.finalize_options(self)
-            # Prevent numpy from thinking it is still in its setup process:
-            __builtins__.__NUMPY_SETUP__ = False
-            import numpy
-            self.include_dirs.append(numpy.get_include())
-            import vemomoto_core.npcollections as npcollections
-            self.include_dirs.append(os.path.dirname(npcollections.__file__))
-            
-            from Cython.Build import cythonize
-            self.distribution.ext_modules = cythonize(self.distribution.ext_modules,
-                                                      force=True)
-
-    #object returned:
-    return build_ext(pars)
->>>>>>> d9de5e3f
 
         from Cython.Build import cythonize
     
@@ -77,6 +52,7 @@
 PACKAGEADD = PATHADD.replace("/", ".")
 
 extensions = [Extension(PACKAGEADD+name, [PATHADD+name+'.pyx'],
+extensions = [Extension(PACKAGEADD+name, [PATHADD+name+'.pyx'],
                         extra_compile_args=['-std=c++11', '-O3']+parcompileargs,
                         language="c++", 
                         extra_link_args=parlinkargs,
@@ -87,15 +63,9 @@
 
 setup(
     name="lopaths",
-<<<<<<< HEAD
     version="0.9.0.a6",
     cmdclass={'build_ext' : build_ext},
     setup_requires=['numpy', 'vemomoto_core_npcollections', 'cython'],
-=======
-    version="0.9.0.a7",
-    cmdclass={'build_ext' : my_build_ext},
-    setup_requires=['numpy', 'vemomoto_core_npcollections', "cython"],
->>>>>>> d9de5e3f
     install_requires=[
         'numpy', 
         'sharedmem', 
