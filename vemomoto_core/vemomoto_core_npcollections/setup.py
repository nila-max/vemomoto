--- conflicted
+++ resolved
@@ -10,32 +10,16 @@
 this_directory = path.abspath(path.dirname(__file__))
 with open(path.join(this_directory, 'README.md'), encoding='utf-8') as f:
     long_description = f.read()
-    
 
 # delay import
 class build_ext(_build_ext):
     
-<<<<<<< HEAD
     def finalize_options(self):
         _build_ext.finalize_options(self)
         # Prevent numpy from thinking it is still in its setup process:
         __builtins__.__NUMPY_SETUP__ = False
         import numpy
         self.include_dirs.append(numpy.get_include())
-=======
-    # include_dirs adjusted: 
-    class build_ext(_build_ext):
-        def finalize_options(self):
-            _build_ext.finalize_options(self)
-            # Prevent numpy from thinking it is still in its setup process:
-            __builtins__.__NUMPY_SETUP__ = False
-            import numpy
-            self.include_dirs.append(numpy.get_include())
-            
-            from Cython.Build import cythonize
-            self.distribution.ext_modules = cythonize(self.distribution.ext_modules,
-                                                      force=True)
->>>>>>> d9de5e3f
 
         from Cython.Build import cythonize
         
@@ -80,17 +64,10 @@
     
 setup(
     name="vemomoto_core_npcollections",
-<<<<<<< HEAD
     version="0.9.0a11",
     cmdclass={'build_ext' : build_ext},
     setup_requires=['numpy', 'cython'],
-    install_requires=['numpy', 'scipy', 'vemomoto_core_tools'], 
-=======
-    version="0.9.0.a11",
-    cmdclass={'build_ext' : my_build_ext},
-    setup_requires=['numpy', "cython"],
-    install_requires=['numpy', 'scipy', 'vemomoto_core_tools', "cython"], 
->>>>>>> d9de5e3f
+    install_requires=['numpy', 'scipy', 'vemomoto_core_tools', 'cython'], 
     python_requires='>=3.6',
     packages=['vemomoto_core', PACKAGEADD[:-1]],
     ext_modules=extensions,
